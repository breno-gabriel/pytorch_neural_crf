--- conflicted
+++ resolved
@@ -67,7 +67,7 @@
     ```
     python trainer.py --device=cuda:0 --dataset=YourData --model_folder=saved_models \
                      --optimizer=sgd --learning_rate=0.01 --batch_size=10 \
-                     --max_grad_norm=-1 --hidden_dim=200
+                     --max_grad_norm=-1 --hidden_dim=200 --digit2zero=True
     ```
 
 
@@ -84,23 +84,16 @@
 1. Run the script with `python -m preprocess.get_elmo_vec YourData`. As a result, you get the vector files for your datasets.
 2. Run the main file with command: `python trainer.py --static_context_emb elmo`. You are good to go.
 
-For using BERT, it would be a similar manner. We recommend you use the [BERT-As-Service](https://github.com/hanxiao/bert-as-service) package for this purpose. (Note that you have to deal with the conversion between the wordpiece and word representations.)
-Note that, we concatenate ELMo and word embeddings (i.e., Glove) in our model (check [here](https://github.com/allanj/pytorch_lstmcrf/blob/master/model/lstmcrf.py#L82)). You may not need concatenation for BERT.
+For using BERT, it would be a similar manner. Let me know if you want further functionality. Note that, we concatenate ELMo and word embeddings (i.e., Glove) in our model (check [here](https://github.com/allanj/pytorch_lstmcrf/blob/master/model/bilstm_encoder.py#L67)). You may not need concatenation for BERT.
+You need to install [HuggingFace Transformers](https://github.com/huggingface/transformers) and [BERT-As-Service](https://github.com/hanxiao/bert-as-service) before running the following preprocessing script.
+1.  Run the script with `python -m preprocess.get_bert_vec YourData`.
+
+I suggest you also quickly read the documentation in BERT-As-Service before preprocessing.
 
 ##### Training with your own data. 
 1. Create a folder `YourData` under the data directory. 
 2. Put the `train.txt`, `dev.txt` and `test.txt` files (make sure the format is compatible, i.e. the first column is words and the last column are tags) under this directory.  If you have a different format, simply modify the reader in `config/reader.py`. 
 3. Change the `dataset` argument to `YourData` when you run `trainer.py`. 
-
-
-<<<<<<< HEAD
-For using BERT, it would be a similar manner. Let me know if you want further functionality. Note that, we concatenate ELMo and word embeddings (i.e., Glove) in our model (check [here](https://github.com/allanj/pytorch_lstmcrf/blob/master/model/bilstm_encoder.py#L67)). You may not need concatenation for BERT.
-You need to install [HuggingFace Transformers](https://github.com/huggingface/transformers) and [BERT-As-Service](https://github.com/hanxiao/bert-as-service) before running the following preprocessing script.
-1.  Run the script with `python -m preprocess.get_bert_vec YourData`.
-
-I suggest you also quickly read the documentation in BERT-As-Service before preprocessing.
-=======
->>>>>>> e438f2fe
 
 ### Running with our pretrained English (with ELMo) Model
 We trained an English LSTM-CRF (+ELMo) model on the CoNLL-2003 dataset.
